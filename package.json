{
    "name": "@chromatic-com/turbosnap-helper",
<<<<<<< HEAD
    "version": "0.1.2",
=======
    "publishConfig": {
        "access": "public"
    },
    "version": "0.1.10",
>>>>>>> c5db90ae
    "description": "",
    "private": false,
    "main": "index.js",
    "bin": "index.js",
    "scripts": {
        "build": "tsup",
        "build:watch": "tsup --watch",
        "clean": "rimraf bin",
        "release": "pnpm build && auto shipit"
    },
    "keywords": [],
    "author": {
        "name": "Reuben Ellis",
        "email": "reuben@chromatic.com"
    },
    "license": "ISC",
    "dependencies": {
        "@storybook/cli": "^7.3.2",
        "@storybook/core-common": "^7.3.2",
        "@storybook/csf-tools": "^7.3.2",
        "auto": "^11.0.4",
        "rimraf": "^5.0.1"
    },
    "devDependencies": {
        "@types/node": "16",
        "@types/prompts": "^2.4.4",
        "boxen": "^7.1.1",
        "chalk": "^5.3.0",
        "dedent": "^1.5.1",
        "fast-glob": "^3.3.1",
        "prettier": "^3.0.2",
        "prompts": "^2.4.2",
        "read-pkg-up": "^10.0.0",
        "tsup": "^7.2.0",
        "typescript": "^5.1.6"
    },
    "files": [
        "*.js",
        "bin/**/*",
        "README.md"
    ]
}<|MERGE_RESOLUTION|>--- conflicted
+++ resolved
@@ -1,13 +1,9 @@
 {
     "name": "@chromatic-com/turbosnap-helper",
-<<<<<<< HEAD
-    "version": "0.1.2",
-=======
     "publishConfig": {
         "access": "public"
     },
     "version": "0.1.10",
->>>>>>> c5db90ae
     "description": "",
     "private": false,
     "main": "index.js",
