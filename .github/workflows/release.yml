--- conflicted
+++ resolved
@@ -36,14 +36,11 @@
                   restore-keys: |
                       ${{ runner.os }}-pnpm-store-
 
-<<<<<<< HEAD
             - name: Clean up esbuild versions
               run: |
                   rm -rf node_modules/.pnpm/esbuild@*/node_modules/esbuild/bin
                   rm -rf node_modules/.pnpm/esbuild@*/node_modules/esbuild/vendor
 
-=======
->>>>>>> ce6f03e2
             - name: Install dependencies
               run: pnpm install
 
